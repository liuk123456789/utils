--- conflicted
+++ resolved
@@ -24,13 +24,11 @@
   return at(array, 0)
 }
 
-
 export function last(array: readonly []): undefined
 export function last<T>(array: readonly T[]): T
 export function last<T>(array: readonly T[]): T | undefined {
   return at(array, -1)
 }
-
 
 /**
  * 扁平化数组
@@ -186,7 +184,6 @@
   return result
 }
 
-<<<<<<< HEAD
 /**
  * 去重
  * @params array 原数组
@@ -211,35 +208,6 @@
 }
 
 /**
- * 获取数组最后一个元素
- * @params array
- * @return 返回最后一个元素
- */
-export function last(array: readonly []): undefined
-export function last<T>(array: readonly T[]): T
-export function last<T>(array: readonly T[]): T | undefined {
-  return at(array, -1)
-}
-
-/**
- * 获取数组某个下标元素 支持负数
- * @params array
- * @return 返回的下标元素
- */
-export function at(array: readonly [], index: number): undefined
-export function at<T>(array: readonly T[], index: number): T
-export function at<T>(array: readonly T[] | [], index: number): T | undefined {
-  const len = array.length
-  if (!len)
-    return undefined
-
-  if (index < 0)
-    index += len
-
-  return array[index]
-}
-
-/**
  * 生成一个随机数组
  * @params stop
  * @params start
@@ -280,6 +248,4 @@
 export function move<T>(arr: T[], from: number, to: number) {
   arr.splice(to, 0, arr.splice(from, 1)[0])
   return arr
-}
-=======
->>>>>>> 56c34312
+}